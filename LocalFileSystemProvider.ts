import FileSystemProvider, {
  DirectoryTreeOptions,
  ExecuteCommandOptions,
  ExecuteCommandResult,
  GlobOptions,
  GrepOptions,
  GrepResult,
  StatLike,
  WatchOptions
} from "@tokenring-ai/filesystem/FileSystemProvider";
import chokidar, {FSWatcher} from "chokidar";
import {execa, Options} from "execa";
import fs from "fs-extra";
import {glob} from "glob";
import path from "node:path";
import {promisify} from "node:util";

export class GlobError extends Error {
  constructor(message: string) {
    super(message);
    this.name = 'GlobError';
  }
}

export interface LocalFileSystemProviderOptions {
  baseDirectory: string;
  defaultSelectedFiles?: string[];
}


export default class LocalFileSystemProvider implements FileSystemProvider {
  name = "LocalFilesystemProvider";
  description = "Provides access to the local filesystem";
  private readonly rootDirectory!: string;

  constructor(options: LocalFileSystemProviderOptions) {
    const {baseDirectory} = options;


    if (!fs.existsSync(baseDirectory)) {
      throw new Error(`Root directory ${baseDirectory} does not exist`);
    }
    this.rootDirectory = baseDirectory;
  }

  getBaseDirectory(): string {
    return this.rootDirectory;
  }

  relativeOrAbsolutePathToAbsolutePath(p: string): string {
    if (path.isAbsolute(p)) {
      const relativePath = path.relative(this.rootDirectory, p);
      if (relativePath.startsWith("..") || path.isAbsolute(relativePath)) {
        throw new Error(`Path ${p} is outside the root directory`);
      }
      return p;
    } else {
      return path.resolve(this.rootDirectory, p);
    }
  }

  relativeOrAbsolutePathToRelativePath(p: string): string {
    return path.relative(this.rootDirectory, this.relativeOrAbsolutePathToAbsolutePath(p));
  }

  async writeFile(filePath: string, content: string | Buffer): Promise<boolean> {
    const absolutePath = this.relativeOrAbsolutePathToAbsolutePath(filePath);
    await fs.ensureDir(path.dirname(absolutePath));
    await fs.writeFile(absolutePath, content);
    return true;
  }

  async appendFile(filePath: string, finalContent: string | Buffer): Promise<boolean> {
    const absolutePath = this.relativeOrAbsolutePathToAbsolutePath(filePath);
    await fs.ensureDir(path.dirname(absolutePath));
    await fs.appendFile(absolutePath, finalContent);
    return true;
  }

  async deleteFile(filePath: string): Promise<boolean> {
    const absolutePath = this.relativeOrAbsolutePathToAbsolutePath(filePath);
    if (!(await fs.pathExists(absolutePath))) {
      throw new Error(`File ${filePath} does not exist`);
    }
    const stats = await fs.stat(absolutePath);
    if (!stats.isFile()) {
      throw new Error(`Path ${filePath} is not a file`);
    }
    await fs.remove(absolutePath);
    return true;
  }


  async readFile(filePath: string, encoding: BufferEncoding | undefined): Promise<string> {
    const absolutePath = this.relativeOrAbsolutePathToAbsolutePath(filePath);
    if (!(await fs.pathExists(absolutePath))) {
      throw new Error(`File ${filePath} does not exist`);
    }
    const stats = await fs.stat(absolutePath);
    if (!stats.isFile()) {
      throw new Error(`Path ${filePath} is not a file`);
    }
    const result = fs.readFileSync(absolutePath, {encoding});
    return result.toString();
  }

  async rename(oldPath: string, newPath: string): Promise<boolean> {
    const absoluteOldPath = this.relativeOrAbsolutePathToAbsolutePath(oldPath);
    const absoluteNewPath = this.relativeOrAbsolutePathToAbsolutePath(newPath);

    if (!(await fs.pathExists(absoluteOldPath))) {
      throw new Error(`Path ${oldPath} does not exist`);
    }
    if (await fs.pathExists(absoluteNewPath)) {
      throw new Error(`Path ${newPath} already exists`);
    }
    await fs.ensureDir(path.dirname(absoluteNewPath));
    await fs.rename(absoluteOldPath, absoluteNewPath);
    return true;
  }

  async exists(filePath: string): Promise<boolean> {
    try {
      const absolutePath = this.relativeOrAbsolutePathToAbsolutePath(filePath);
      return fs.pathExists(absolutePath);
    } catch (_error) {
      return false;
    }
  }

  async stat(filePath: string): Promise<StatLike> {
    const absolutePath = this.relativeOrAbsolutePathToAbsolutePath(filePath);
    if (!(await fs.pathExists(absolutePath))) {
      throw new Error(`Path ${filePath} does not exist`);
    }

    const stats = await fs.stat(absolutePath);
    return {
      path: filePath,
      absolutePath: absolutePath,
      isFile: stats.isFile(),
      isDirectory: stats.isDirectory(),
      isSymbolicLink: stats.isSymbolicLink(),
      size: stats.size,
      created: stats.birthtime,
      modified: stats.mtime,
      accessed: stats.atime,
    };
  }

  async createDirectory(dirPath: string, options: { recursive?: boolean } = {}): Promise<boolean> {
    const absolutePath = this.relativeOrAbsolutePathToAbsolutePath(dirPath);
    const {recursive = false} = options;

    if (await fs.pathExists(absolutePath)) {
      const stats = await fs.stat(absolutePath);
      if (stats.isDirectory()) {
        return true;
      } else {
        throw new Error(`Path ${dirPath} exists but is not a directory`);
      }
    }

    if (recursive) {
      await fs.ensureDir(absolutePath);
    } else {
      try {
        await fs.mkdir(absolutePath);
      } catch (error: any) {
        if (error.code === "ENOENT") {
          throw new Error(`Parent directory for ${dirPath} does not exist`);
        }
        throw error;
      }
    }

    return true;
  }

  async copy(source: string, destination: string, options: { overwrite?: boolean } = {}): Promise<boolean> {
    const absoluteSource = this.relativeOrAbsolutePathToAbsolutePath(source);
    const absoluteDestination = this.relativeOrAbsolutePathToAbsolutePath(destination);
    const {overwrite = false} = options;

    if (!(await fs.pathExists(absoluteSource))) {
      throw new Error(`Source path ${source} does not exist`);
    }

    if (!overwrite && (await fs.pathExists(absoluteDestination))) {
      throw new Error(`Destination path ${destination} already exists`);
    }

    await fs.copy(absoluteSource, absoluteDestination, {overwrite});
    return true;
  }

  async glob(pattern: string, {ignoreFilter, includeDirectories = false}: GlobOptions): Promise<string[]> {
    try {
<<<<<<< HEAD

      return glob
        .sync(pattern, {
          cwd: this.rootDirectory,
          dot: true,
          nodir: !includeDirectories,
          absolute: false,
        })
        .filter((file) => {
          return !ignoreFilter(file);
        });
=======
      const files = await glob(pattern, {
        cwd: this.rootDirectory,
        dot: true,
        nodir: true,
        absolute: false,
      });
      return files.filter((file) => !ignoreFilter?.(file));
>>>>>>> 4e32a67c
    } catch (error: any) {
      throw new GlobError(`Glob operation failed: ${error.message}`);
    }
  }

  async watch(
    dir: string,
    {ignoreFilter, pollInterval = 1000, stabilityThreshold = 2000}: WatchOptions
  ): Promise<FSWatcher> {
    const absolutePath = path.resolve(this.rootDirectory, dir);

    if (!(await fs.pathExists(absolutePath))) {
      throw new Error(`Directory ${dir} does not exist`);
    }

    const cwd = path.relative(process.cwd(), this.rootDirectory);
    return chokidar.watch("./", {
      ignored: (file: string) => {
        if (file === "." || file === "./") return false;

        if (file.startsWith("./")) {
          file = file.substring(2);
        }

        try {
          return ignoreFilter!(file);
        } catch (_error) {
          return true;
        }
      },
      cwd: cwd,
      awaitWriteFinish: {
        stabilityThreshold,
        pollInterval,
      },
    });
  }

  async executeCommand(command: string | string[], options: ExecuteCommandOptions = {}): Promise<ExecuteCommandResult> {
    const {timeoutSeconds = 60, env = {}, workingDirectory = "./"} = options;

    if (!command) {
      throw new Error("Command is required");
    }

    const cwd = this.relativeOrAbsolutePathToAbsolutePath(workingDirectory);

    const timeout = Math.max(5, Math.min(timeoutSeconds || 60, 600));

    const execOpts: Options = {
      cwd,
      env: {...process.env, ...env},
      timeout: timeout * 1000,
      maxBuffer: 1024 * 1024,
      stdin: "ignore",
    };

    try {
      let result: any;

      if (Array.isArray(command)) {
        if (command.length === 0) {
          throw new Error("Command array cannot be empty");
        }
        const [cmd, ...args] = command;
        result = await execa(cmd, args, execOpts);
      } else {
        result = await execa(command, {...execOpts, shell: true});
      }

      const {stdout, stderr, exitCode} = result;
      return {
        ok: true,
        exitCode: exitCode,
        stdout: (stdout?.trim?.() ?? ""),
        stderr: (stderr?.trim?.() ?? ""),
      };
    } catch (err: any) {
      return {
        ok: false,
        exitCode: typeof err.exitCode === "number" ? err.exitCode : 1,
        stdout: (err.stdout?.trim?.() ?? ""),
        stderr: (err.stderr?.trim?.() ?? ""),
        error: err.shortMessage || err.message || "Unknown error",
      };
    }
  }

  async grep(
    searchString: string,
    options: GrepOptions
  ): Promise<GrepResult[]> {
    const {ignoreFilter, includeContent = {}} = options;
    const {linesBefore = 0, linesAfter = 0} = includeContent;

    if (!searchString) {
      throw new Error("Search string is required");
    }

    const allFiles: string[] = [];
    for await (const file of this.getDirectoryTree("", {ignoreFilter})) {
      allFiles.push(file);
    }

    const filesToSearch = ignoreFilter ? allFiles.filter((file) => !ignoreFilter(file)) : allFiles;

    const results: Array<{ file: string; line: number; match: string; content: string | null }> = [];

    for (const file of filesToSearch) {
      try {
        const content = await this.readFile(file, "utf8");
        if (!content) continue;
        const lines = content.split("\n");

        for (let lineNum = 0; lineNum < lines.length; lineNum++) {
          const line = lines[lineNum];

          if (line.includes(searchString)) {
            const startLine = Math.max(0, lineNum - linesBefore);
            const endLine = Math.min(lines.length - 1, lineNum + linesAfter);

            let contextContent: string | null = null;
            if (linesBefore > 0 || linesAfter > 0) {
              contextContent = lines.slice(startLine, endLine + 1).join("\n");
            }

            results.push({
              file,
              line: lineNum + 1,
              match: line,
              content: contextContent,
            });
          }
        }
      } catch (_error) {
        // Ignore files that cannot be read due to permissions or transient errors
      }
    }

    return results;
  }

  async* getDirectoryTree(
    dir: string,
    {ignoreFilter, recursive = true}: DirectoryTreeOptions
  ): AsyncGenerator<string> {

    const absoluteDir = path.resolve(this.rootDirectory, dir);
    const items = await fs.readdir(absoluteDir, {withFileTypes: true});

    for (const item of items) {
      const itemPath = path.join(absoluteDir, item.name);
      const relPath = path.relative(this.rootDirectory, itemPath);

      if (ignoreFilter(relPath)) continue;

      if (item.isDirectory()) {
        yield `${relPath}/`;
        if (recursive) {
          yield* this.getDirectoryTree(relPath, {ignoreFilter});
        }
      } else {
        yield relPath;
      }
    }
  }

  async chmod(filePath: string, mode: number): Promise<boolean> {
    const absolutePath = this.relativeOrAbsolutePathToAbsolutePath(filePath);

    if (!(await fs.pathExists(absolutePath))) {
      throw new Error(`Path ${filePath} does not exist`);
    }

    try {
      await fs.chmod(absolutePath, mode);
      return true;
    } catch (error: any) {
      throw new Error(`Failed to change permissions for ${filePath}: ${error.message}`);
    }
  }
}<|MERGE_RESOLUTION|>--- conflicted
+++ resolved
@@ -13,14 +13,6 @@
 import fs from "fs-extra";
 import {glob} from "glob";
 import path from "node:path";
-import {promisify} from "node:util";
-
-export class GlobError extends Error {
-  constructor(message: string) {
-    super(message);
-    this.name = 'GlobError';
-  }
-}
 
 export interface LocalFileSystemProviderOptions {
   baseDirectory: string;
@@ -196,8 +188,6 @@
 
   async glob(pattern: string, {ignoreFilter, includeDirectories = false}: GlobOptions): Promise<string[]> {
     try {
-<<<<<<< HEAD
-
       return glob
         .sync(pattern, {
           cwd: this.rootDirectory,
@@ -208,17 +198,8 @@
         .filter((file) => {
           return !ignoreFilter(file);
         });
-=======
-      const files = await glob(pattern, {
-        cwd: this.rootDirectory,
-        dot: true,
-        nodir: true,
-        absolute: false,
-      });
-      return files.filter((file) => !ignoreFilter?.(file));
->>>>>>> 4e32a67c
     } catch (error: any) {
-      throw new GlobError(`Glob operation failed: ${error.message}`);
+      throw new Error(`Glob operation failed: ${error.message}`);
     }
   }
 
